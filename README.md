# Export-ActiveDirectoryVisioMap
Exports AD OUs and GPOs to a Visio Map

<<<<<<< HEAD
# Version 1.3
Editor : Kyle Schuler</br>
Fork of : https://github.com/tcox8/Export-ActiveDirectoryVisioMap
=======
# Version 1.1
Editor : Kyle Schuler </br>
Original Author: tcox8
>>>>>>> ed9bc1a2

# Requirements
RSAT tools for Active Directory and GPO. </br>
VisioAutomation - https://github.com/saveenr/VisioAutomation  (this module is imported in the script but I wanted to give mention to Saveenr and all his hard work). </br>
A working copy of Visio installed.

</br>
</br>
</br>

Example:
![Example Picture](ExampleImages/ExamplePicture.PNG?raw=true)


All shapes in visio will have details in the Shape Data

Example OU:
![Example OU Details](ExampleImages/ExampleOUdetails.png?raw=true)

Example GPO:
![Example GPO Details](ExampleImages/ExampleGPOdetails.png?raw=true)


# Change Log: 
Ver 1.0 - Initial release</br>
Ver 1.1 - Fixed Visio Cmdlet Parameters, Adjusted for Azure AD joined devices, Fixed issue with importing Visio module, Reduced output to console</br>
Ver 1.2 - Refactored, reformatted, added outputs and more error handling</br>
Ver 1.3 - Added options for user to include or exclude GPOs, and choose the direction of the layout</br><|MERGE_RESOLUTION|>--- conflicted
+++ resolved
@@ -1,20 +1,18 @@
 # Export-ActiveDirectoryVisioMap
 Exports AD OUs and GPOs to a Visio Map
 
-<<<<<<< HEAD
+
 # Version 1.3
 Editor : Kyle Schuler</br>
 Fork of : https://github.com/tcox8/Export-ActiveDirectoryVisioMap
-=======
-# Version 1.1
-Editor : Kyle Schuler </br>
-Original Author: tcox8
->>>>>>> ed9bc1a2
+
 
 # Requirements
-RSAT tools for Active Directory and GPO. </br>
-VisioAutomation - https://github.com/saveenr/VisioAutomation  (this module is imported in the script but I wanted to give mention to Saveenr and all his hard work). </br>
-A working copy of Visio installed.
+* RSAT tools for Active Directory and GPO. </br>
+* VisioAutomation - https://github.com/saveenr/VisioAutomation  (this module is imported in the script but I wanted to give mention to Saveenr and all his hard work). </br>
+* A working copy of Visio installed.</br>
+* Active Directory Visio Stencil (Possibly, need to look into this)
+
 
 </br>
 </br>
@@ -37,4 +35,7 @@
 Ver 1.0 - Initial release</br>
 Ver 1.1 - Fixed Visio Cmdlet Parameters, Adjusted for Azure AD joined devices, Fixed issue with importing Visio module, Reduced output to console</br>
 Ver 1.2 - Refactored, reformatted, added outputs and more error handling</br>
-Ver 1.3 - Added options for user to include or exclude GPOs, and choose the direction of the layout</br>+Ver 1.3 - Added options for user to include or exclude GPOs, and choose the direction of the layout</br>
+
+# Known Issues
+Visio AD Stencil not autoloading properly or not loading if not installed